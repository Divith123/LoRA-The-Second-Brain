import Dexie, { Table } from 'dexie';
import { EncryptedFileStorage, EncryptedFileMetadata } from './encrypted-file-storage';
import { EncryptedProjectStorage, EncryptedProjectData } from './encrypted-project-storage';
import { EncryptedConversationStorage, EncryptedConversationData } from './encrypted-conversation-storage';
import { EncryptionService } from './encryption';
import { ProviderType } from './model-types';

export interface User {
  id: string;
  name: string;
  email: string;
  password: string;
  securityQuestion: string;
  securityAnswer: string;
  createdAt: string;
}

export interface Conversation extends EncryptedConversationData {
  // Inherits all properties from EncryptedConversationData
}

export interface FileItem extends EncryptedFileMetadata {
  // Inherits all properties from EncryptedFileMetadata
}

export interface Project extends EncryptedProjectData {
  // Inherits all properties from EncryptedProjectData
}

export class LoRADatabase extends Dexie {
  users!: Table<User>;
  conversations!: Table<Conversation>;
  files!: Table<FileItem>;
  projects!: Table<Project>;

  constructor() {
    super('LoRADatabase');

    this.version(1).stores({
      users: 'id, name, createdAt',
      conversations: 'id, userId, title, createdAt, updatedAt'
    });

    this.version(2).stores({
      users: 'id, name, createdAt',
      conversations: 'id, userId, title, createdAt, updatedAt, pinned'
    });

    this.version(5).stores({
      users: 'id, name, createdAt, securityQuestion',
      conversations: 'id, userId, title, createdAt, updatedAt, pinned, provider',
<<<<<<< HEAD
      files: 'id, userId, name, type, path, parentId, createdAt, updatedAt',
      projects: 'id, userId, name, category, createdAt, updatedAt'
    });

    this.version(6).stores({
      users: 'id, name, email, createdAt, securityQuestion',
      conversations: 'id, userId, title, createdAt, updatedAt, pinned, provider',
      files: 'id, userId, name, type, path, parentId, createdAt, updatedAt',
      projects: 'id, userId, name, category, createdAt, updatedAt'
    });

    this.version(7).stores({
      users: 'id, name, email, createdAt, securityQuestion',
      conversations: 'id, userId, title, createdAt, updatedAt, pinned, provider',
=======
>>>>>>> 8a032d83
      files: 'id, userId, name, type, path, parentId, createdAt, updatedAt',
      projects: 'id, userId, name, category, createdAt, updatedAt'
    }).upgrade(async (tx) => {
      // Migrate existing users to separate name and email
      const users = await tx.table('users').toArray();
      for (const user of users) {
        if (user.name && user.name.includes('@')) {
          // If name contains email, extract name and set email
          const email = user.name;
          const name = email.split('@')[0];
          await tx.table('users').update(user.id, { name, email });
        } else if (!user.email) {
          // If no email field exists, set it to empty string
          await tx.table('users').update(user.id, { email: '' });
        }
      }
    });

    // Add debugging
    this.open().then(async () => {
      console.log('LoRA Database opened successfully, version:', this.verno);
      // Run migration to fix user data
      await DatabaseService.migrateUserData();
    }).catch(error => {
      console.error('Failed to open LoRA Database:', error);
    });
  }
}

// Lazy initialization of database - only create when needed
let dbInstance: LoRADatabase | null = null;

function getDatabase(): LoRADatabase {
  // Check if we're in a browser environment with IndexedDB support
  if (typeof window === 'undefined' || !window.indexedDB) {
    throw new Error('Database operations are only available in browser environment with IndexedDB support');
  }

  if (!dbInstance) {
    dbInstance = new LoRADatabase();
  }
  return dbInstance;
}

// Export a function that returns the database - this ensures lazy loading
export function getDb(): LoRADatabase {
  return getDatabase();
}

// For backward compatibility, export a proxy that throws during SSR
export const db = new Proxy({} as LoRADatabase, {
  get(target, prop) {
    // Only access database in browser environment
    if (typeof window === 'undefined' || !window.indexedDB) {
      throw new Error('Database operations are only available in browser environment with IndexedDB support');
    }

    const database = getDatabase();
    const value = (database as any)[prop];
    return typeof value === 'function'
      ? value.bind(database)
      : value;
  }
});

// Database operations
export class DatabaseService {
  // Helper to check if we're in a browser environment
  private static checkBrowserEnvironment(): void {
    if (typeof window === 'undefined' || !window.indexedDB) {
      throw new Error('Database operations are only available in browser environment with IndexedDB support');
    }
  }

  // Helper to get database instance safely
  private static getDatabase(): LoRADatabase {
    this.checkBrowserEnvironment();
    if (!dbInstance) {
      dbInstance = new LoRADatabase();
    }
    return dbInstance;
  }
  // Password validation
  static validatePasswordStrength(password: string): boolean {
    // Minimum requirements for maximum security
    const minLength = 12;
    const hasUpperCase = /[A-Z]/.test(password);
    const hasLowerCase = /[a-z]/.test(password);
    const hasNumbers = /\d/.test(password);
    const hasSpecialChars = /[!@#$%^&*()_+\-=\[\]{};':"\\|,.<>\/?]/.test(password);
    const hasNoCommonWords = !/(password|123456|qwerty|admin|user|login)/i.test(password);

    return password.length >= minLength &&
           hasUpperCase &&
           hasLowerCase &&
           hasNumbers &&
           hasSpecialChars &&
           hasNoCommonWords;
  }

  static async verifyUserPassword(userId: string, password: string): Promise<boolean> {
    try {
      const user = await this.getDatabase().users.get(userId);
      if (!user) return false;

      return await EncryptionService.verifyPassword(password, user.password);
    } catch (error) {
      console.error('Error verifying password:', error);
      return false;
    }
  }

  static async verifyUserPasswordByName(name: string, password: string): Promise<User | null> {
    try {
      const user = await this.getDatabase().users.where('name').equalsIgnoreCase(name).first();
      if (!user) return null;

      const isValidPassword = await EncryptionService.verifyPassword(password, user.password);
      return isValidPassword ? user : null;
    } catch (error) {
      console.error('Error verifying password by name:', error);
      return null;
    }
  }

<<<<<<< HEAD
  static async verifyUserPasswordByEmail(email: string, password: string): Promise<User | null> {
    try {
      const user = await this.getDatabase().users.where('email').equalsIgnoreCase(email).first();
      if (!user) return null;

      const isValidPassword = await EncryptionService.verifyPassword(password, user.password);
      return isValidPassword ? user : null;
    } catch (error) {
      console.error('Error verifying password by email:', error);
      return null;
    }
  }

=======
>>>>>>> 8a032d83
  static async deleteUserByPassword(userId: string, password: string): Promise<boolean> {
    try {
      // Verify password before allowing deletion
      const isValidPassword = await this.verifyUserPassword(userId, password);
      if (!isValidPassword) {
        return false;
      }

      // Delete all associated data first
      await this.clearUserData(userId);

      // Delete the user
      await this.getDatabase().users.delete(userId);
      return true;
    } catch (error) {
      console.error('Error deleting user by password:', error);
      return false;
    }
  }

  static async clearUserData(userId: string): Promise<void> {
    try {
      // Delete all conversations and their encrypted data
      const conversations = await this.getDatabase().conversations.where('userId').equals(userId).toArray();
      for (const conversation of conversations) {
        if (conversation.encryptedPath) {
          await EncryptedConversationStorage.deleteConversation(conversation.encryptedPath);
        }
      }
      await this.getDatabase().conversations.where('userId').equals(userId).delete();

      // Delete all files and their encrypted data
      const files = await this.getDatabase().files.where('userId').equals(userId).toArray();
      for (const file of files) {
        if (file.encryptedPath) {
          await EncryptedFileStorage.deleteFile(file.encryptedPath);
        }
      }
      await this.getDatabase().files.where('userId').equals(userId).delete();

      // Delete all projects and their encrypted data
      const projects = await this.getDatabase().projects.where('userId').equals(userId).toArray();
      for (const project of projects) {
        if (project.encryptedPath) {
          await EncryptedProjectStorage.deleteProject(project.encryptedPath);
        }
      }
      await this.getDatabase().projects.where('userId').equals(userId).delete();
    } catch (error) {
      console.error('Error clearing user data:', error);
    }
  }

  // User operations
<<<<<<< HEAD
  static async createUser(name: string, email: string, password: string, securityQuestion: string, securityAnswer: string): Promise<User | null> {
=======
  static async createUser(name: string, password: string, securityQuestion: string, securityAnswer: string): Promise<User | null> {
>>>>>>> 8a032d83
    this.checkBrowserEnvironment();
    try {
      const existingUser = await this.getDatabase().users.where('name').equalsIgnoreCase(name).first();
      if (existingUser) {
        return null; // User already exists
      }

      // Validate password strength
      if (!this.validatePasswordStrength(password)) {
        throw new Error('Password does not meet security requirements');
      }

      // Hash the password and security answer before storing
      const hashedPassword = await EncryptionService.hashPassword(password);
      const hashedSecurityAnswer = await EncryptionService.hashPassword(securityAnswer.toLowerCase().trim());

      const user: User = {
        id: Date.now().toString(),
        name: name.trim(),
<<<<<<< HEAD
        email: email.trim(),
=======
>>>>>>> 8a032d83
        password: hashedPassword, // Store hashed password
        securityQuestion: securityQuestion.trim(),
        securityAnswer: hashedSecurityAnswer, // Store hashed security answer
        createdAt: new Date().toISOString()
      };

      await this.getDatabase().users.add(user);
      return user;
    } catch (error) {
      console.error('Error creating user:', error);
      return null;
    }
  }

  static async getAllUsers(): Promise<User[]> {
    this.checkBrowserEnvironment();
    try {
      return await this.getDatabase().users.toArray();
    } catch (error) {
      console.error('Error getting users:', error);
      return [];
    }
  }

  static async migrateUserData(): Promise<void> {
    this.checkBrowserEnvironment();
    try {
      const users = await this.getDatabase().users.toArray();
      let migratedCount = 0;

      for (const user of users) {
        let needsUpdate = false;
        const updates: Partial<User> = {};

        // If name contains email and email field is empty or doesn't match, migrate
        if (user.name && user.name.includes('@') && (!user.email || user.email !== user.name)) {
          const email = user.name;
          const name = email.split('@')[0];
          updates.name = name;
          updates.email = email;
          needsUpdate = true;
          console.log(`Migrating user ${user.id}: name "${user.name}" -> name "${name}", email "${email}"`);
        } else if (user.email === undefined) {
          // Ensure email field exists (for users created before email field was added)
          updates.email = '';
          needsUpdate = true;
        }

        if (needsUpdate) {
          await this.getDatabase().users.update(user.id, updates);
          migratedCount++;
        }
      }

      if (migratedCount > 0) {
        console.log(`Migrated ${migratedCount} user records to separate name and email fields`);
      } else {
        console.log('No user records needed migration');
      }
    } catch (error) {
      console.error('Error migrating user data:', error);
    }
  }

  static async getUserById(id: string): Promise<User | undefined> {
    this.checkBrowserEnvironment();
    try {
      return await this.getDatabase().users.get(id);
    } catch (error) {
      console.error('Error getting user:', error);
      return undefined;
    }
  }

  static async getUserByName(name: string): Promise<User | undefined> {
    try {
      return await this.getDatabase().users.where('name').equalsIgnoreCase(name).first();
    } catch (error) {
      console.error('Error getting user by name:', error);
      return undefined;
    }
  }

  static async updateUser(id: string, updates: Partial<User>): Promise<void> {
    try {
      await this.getDatabase().users.update(id, updates);
    } catch (error) {
      console.error('Error updating user:', error);
    }
  }

  static async verifySecurityAnswer(name: string, securityAnswer: string): Promise<User | null> {
<<<<<<< HEAD
    try {
      const user = await this.getDatabase().users.where('name').equalsIgnoreCase(name).first();
      if (!user) return null;

      const hashedAnswer = await EncryptionService.hashPassword(securityAnswer.toLowerCase().trim());
      const isValidAnswer = hashedAnswer === user.securityAnswer;
      return isValidAnswer ? user : null;
    } catch (error) {
      console.error('Error verifying security answer:', error);
      return null;
    }
  }

  static async resetPassword(name: string, securityAnswer: string, newPassword: string): Promise<boolean> {
    try {
      // First verify the security answer
      const user = await this.verifySecurityAnswer(name, securityAnswer);
      if (!user) return false;

      // Validate new password strength
      if (!this.validatePasswordStrength(newPassword)) {
        throw new Error('New password does not meet security requirements');
      }

      // Hash the new password
      const hashedPassword = await EncryptionService.hashPassword(newPassword);

      // Update the user's password
      await this.getDatabase().users.update(user.id, { password: hashedPassword });
      return true;
    } catch (error) {
=======
    try {
      const user = await this.getDatabase().users.where('name').equalsIgnoreCase(name).first();
      if (!user) return null;

      const hashedAnswer = await EncryptionService.hashPassword(securityAnswer.toLowerCase().trim());
      const isValidAnswer = hashedAnswer === user.securityAnswer;
      return isValidAnswer ? user : null;
    } catch (error) {
      console.error('Error verifying security answer:', error);
      return null;
    }
  }

  static async resetPassword(name: string, securityAnswer: string, newPassword: string): Promise<boolean> {
    try {
      // First verify the security answer
      const user = await this.verifySecurityAnswer(name, securityAnswer);
      if (!user) return false;

      // Validate new password strength
      if (!this.validatePasswordStrength(newPassword)) {
        throw new Error('New password does not meet security requirements');
      }

      // Hash the new password
      const hashedPassword = await EncryptionService.hashPassword(newPassword);

      // Update the user's password
      await this.getDatabase().users.update(user.id, { password: hashedPassword });
      return true;
    } catch (error) {
>>>>>>> 8a032d83
      console.error('Error resetting password:', error);
      return false;
    }
  }

  // Conversation operations with encryption
  static async createConversation(
    userId: string,
    title: string,
    messages: any[],
    model: string,
    pinned: boolean = false,
    password?: string,
    provider?: ProviderType
  ): Promise<Conversation | null> {
    try {
      const conversationId = Date.now().toString();
      const now = new Date().toISOString();

      const conversationData = {
        id: conversationId,
        userId,
        title,
        messages,
        model,
        provider,
        pinned,
        createdAt: now,
        updatedAt: now
      };

      let encryptedPath = '';

      // Encrypt and store conversation data if password provided
      if (password) {
        const encryptedConversation = await EncryptedConversationStorage.saveConversation(
          userId,
          conversationId,
          conversationData,
          password
        );
        encryptedPath = encryptedConversation.encryptedPath;
      }

      // When encrypted, don't store messages in the database to avoid sync issues
      const conversation: Conversation = {
        id: conversationId,
        userId,
        title,
        messages: password ? [] : messages, // Clear messages if encrypted
        model,
        provider,
        pinned,
        createdAt: now,
        updatedAt: now,
        encryptedPath
      };

      await this.getDatabase().conversations.add(conversation);
      return conversation;
    } catch (error) {
      console.error('Error creating conversation:', error);
      return null;
    }
  }

  static async getConversationsByUserId(userId: string): Promise<Conversation[]> {
    this.checkBrowserEnvironment();
    try {
      return await this.getDatabase().conversations.where('userId').equals(userId).reverse().sortBy('updatedAt');
    } catch (error) {
      console.error('Error getting conversations:', error);
      return [];
    }
  }

  static async getConversationById(id: string): Promise<Conversation | undefined> {
    try {
      return await this.getDatabase().conversations.get(id);
    } catch (error) {
      console.error('Error getting conversation:', error);
      return undefined;
    }
  }

  static async updateConversation(id: string, updates: Partial<Conversation>, password?: string): Promise<void> {
    try {
      const existingConversation = await this.getDatabase().conversations.get(id);
      if (!existingConversation) return;

      // If password provided and conversation has encrypted data, update encrypted storage
      // and persist the new encryptedPath returned by the storage layer.
      let updatedEncryptedPath: string | undefined = undefined;
      if (password && existingConversation.encryptedPath) {
        try {
          const updatedEncrypted = await EncryptedConversationStorage.updateConversation(
            existingConversation.encryptedPath,
            updates,
            password
          );
          updatedEncryptedPath = updatedEncrypted.encryptedPath;
        } catch (err) {
          console.error('Failed to update encrypted conversation storage:', err);
          // Fallthrough to still update DB fields (without changing encryptedPath)
        }
      }

      const dbUpdates: any = {
        ...updates,
        updatedAt: new Date().toISOString(),
      };

      // When encrypted, don't store messages in the database to avoid sync issues
      if (password && existingConversation.encryptedPath && updates.messages) {
        dbUpdates.messages = []; // Clear messages if encrypted
      }

      if (updatedEncryptedPath) {
        dbUpdates.encryptedPath = updatedEncryptedPath;
      }

      await this.getDatabase().conversations.update(id, dbUpdates);
    } catch (error) {
      console.error('Error updating conversation:', error);
    }
  }

  static async deleteConversation(id: string, password?: string): Promise<void> {
    try {
      const conversation = await this.getDatabase().conversations.get(id);
      if (conversation?.encryptedPath) {
        // Delete the encrypted conversation from storage
        await EncryptedConversationStorage.deleteConversation(conversation.encryptedPath);
      }

      await this.getDatabase().conversations.delete(id);
    } catch (error) {
      console.error('Error deleting conversation:', error);
    }
  }

  // Utility methods
  static async clearAllData(): Promise<void> {
    try {
      await this.getDatabase().users.clear();
      await this.getDatabase().conversations.clear();
      await this.getDatabase().files.clear();
      await this.getDatabase().projects.clear();
    } catch (error) {
      console.error('Error clearing data:', error);
    }
  }

  static async exportData(): Promise<{ users: User[], conversations: Conversation[] }> {
    try {
      const users = await this.getDatabase().users.toArray();
      const conversations = await this.getDatabase().conversations.toArray();
      return { users, conversations };
    } catch (error) {
      console.error('Error exporting data:', error);
      return { users: [], conversations: [] };
    }
  }

  static async exportConversationsForKnowledgeBase(userId: string, password?: string): Promise<string> {
    try {
      const conversations = await this.getDatabase().conversations.where('userId').equals(userId).toArray();

      // If password provided, decrypt conversations from encrypted storage
      if (password) {
        const decryptedConversations = await Promise.all(
          conversations.map(async (conv) => {
            if (conv.encryptedPath) {
              try {
                return await EncryptedConversationStorage.loadConversation(conv.encryptedPath, password);
              } catch (error) {
                console.warn(`Failed to decrypt conversation ${conv.id}:`, error);
                return null;
              }
            }
            return conv;
          })
        );

        // Filter out failed decryptions
        const validConversations = decryptedConversations.filter(conv => conv !== null) as Conversation[];

        // Format conversations for knowledge base
        const knowledgeBaseData = validConversations.map(conv => ({
          id: conv.id,
          title: conv.title,
          model: conv.model,
          createdAt: conv.createdAt,
          updatedAt: conv.updatedAt,
          pinned: conv.pinned,
          messages: conv.messages.map((msg: any, index: number) => ({
            index,
            role: msg.role,
            content: msg.content,
            timestamp: new Date(conv.createdAt).toISOString()
          }))
        }));

        return JSON.stringify(knowledgeBaseData, null, 2);
      } else {
        // Fallback to unencrypted conversations (for backward compatibility)
        const knowledgeBaseData = conversations.map(conv => ({
          id: conv.id,
          title: conv.title,
          model: conv.model,
          createdAt: conv.createdAt,
          updatedAt: conv.updatedAt,
          pinned: conv.pinned,
          messages: conv.messages.map((msg: any, index: number) => ({
            index,
            role: msg.role,
            content: msg.content,
            timestamp: new Date(conv.createdAt).toISOString()
          }))
        }));

        return JSON.stringify(knowledgeBaseData, null, 2);
      }
    } catch (error) {
      console.error('Error exporting conversations for knowledge base:', error);
      return '';
    }
  }

  static async retrieveRelevantConversationHistory(
    userId: string,
    query: string,
    currentConversationId: string | undefined,
    password?: string,
    maxResults: number = 3
  ): Promise<string> {
    try {
      // Get all conversations for the user
      const conversations = await this.getDatabase().conversations.where('userId').equals(userId).toArray();

      // If password provided, decrypt conversations from encrypted storage
      let validConversations: Conversation[] = [];
      if (password) {
        const decryptedConversations = await Promise.all(
          conversations.map(async (conv) => {
            if (conv.encryptedPath) {
              try {
                return await EncryptedConversationStorage.loadConversation(conv.encryptedPath, password);
              } catch (error) {
                console.warn(`Failed to decrypt conversation ${conv.id}:`, error);
                return null;
              }
            }
            return conv;
          })
        );
        validConversations = decryptedConversations.filter(conv => conv !== null) as Conversation[];
      } else {
        // Use unencrypted conversations
        validConversations = conversations.filter(conv => conv.messages && conv.messages.length > 0);
      }

      // Filter out current conversation and empty conversations
      validConversations = validConversations.filter(conv =>
        conv.id !== currentConversationId && conv.messages && conv.messages.length > 0
      );

      // Simple relevance scoring based on text matching
      const scoredConversations = validConversations.map(conv => {
        const conversationText = conv.messages.map((msg: any) =>
          typeof msg.content === 'string' ? msg.content : ''
        ).join(' ').toLowerCase();

        const queryLower = query.toLowerCase();
        let score = 0;

        // Simple keyword matching
        const queryWords = queryLower.split(/\s+/).filter(word => word.length > 2);
        for (const word of queryWords) {
          if (conversationText.includes(word)) {
            score += 1;
          }
        }

        // Boost score for conversations with more messages (indicating depth)
        score += Math.min(conv.messages.length / 10, 2);

        // Boost score for recent conversations
        const daysSinceUpdate = (Date.now() - new Date(conv.updatedAt).getTime()) / (1000 * 60 * 60 * 24);
        score += Math.max(0, 1 - daysSinceUpdate / 30); // Boost for conversations updated within last 30 days

        return { conversation: conv, score };
      });

      // Sort by score and take top results
      scoredConversations.sort((a, b) => b.score - a.score);
      const topConversations = scoredConversations.slice(0, maxResults);

      // Format the relevant conversation history
      const historyParts: string[] = [];
      for (const { conversation } of topConversations) {
        const messages = conversation.messages.slice(-6); // Last 6 messages to keep context manageable
        const formattedMessages = messages.map((msg: any, idx: number) => {
          const role = msg.role === 'user' ? 'User' : 'Assistant';
          const content = typeof msg.content === 'string' ? msg.content : JSON.stringify(msg.content);
          return `${role}: ${content.substring(0, 500)}${content.length > 500 ? '...' : ''}`;
        }).join('\n');

        historyParts.push(`Conversation: ${conversation.title}\nDate: ${new Date(conversation.updatedAt).toLocaleDateString()}\n${formattedMessages}`);
      }

      return historyParts.join('\n\n---\n\n');
    } catch (error) {
      console.error('Error retrieving relevant conversation history:', error);
      return '';
    }
  }

  // File operations with encryption
  static async createFile(
    userId: string,
    name: string,
    type: 'document' | 'image' | 'folder',
    path: string,
    size?: number,
    parentId?: string,
    fileBuffer?: ArrayBuffer,
    password?: string
  ): Promise<FileItem | null> {
    try {
      const fileId = Date.now().toString();
      const now = new Date().toISOString();

      let encryptedPath = '';

      // For files with content, encrypt and store
      if (type !== 'folder' && fileBuffer && password) {
        const metadata = {
          id: fileId,
          userId,
          name,
          type,
          path,
          size,
          parentId,
          createdAt: now,
          updatedAt: now
        };

        const encryptedFile = await EncryptedFileStorage.saveFile(
          userId,
          fileId,
          fileBuffer,
          password,
          metadata
        );
        encryptedPath = encryptedFile.encryptedPath;
      }

      const file: FileItem = {
        id: fileId,
        userId,
        name,
        type,
        path,
        size,
        parentId,
        createdAt: now,
        updatedAt: now,
        encryptedPath
      };

      await this.getDatabase().files.add(file);
      return file;
    } catch (error) {
      console.error('Error creating file:', error);
      return null;
    }
  }

  static async getFilesByUserId(userId: string): Promise<FileItem[]> {
    this.checkBrowserEnvironment();
    try {
      return await this.getDatabase().files.where('userId').equals(userId).reverse().sortBy('updatedAt');
    } catch (error) {
      console.error('Error getting files:', error);
      return [];
    }
  }

  static async updateFile(id: string, updates: Partial<FileItem>): Promise<void> {
    try {
      await this.getDatabase().files.update(id, {
        ...updates,
        updatedAt: new Date().toISOString()
      });
    } catch (error) {
      console.error('Error updating file:', error);
    }
  }

  static async loadFileContent(fileId: string, password: string): Promise<ArrayBuffer | null> {
    try {
      const file = await this.getDatabase().files.get(fileId);
      if (!file || !file.encryptedPath) {
        return null;
      }

      return await EncryptedFileStorage.loadFile(file.encryptedPath, password);
    } catch (error) {
      console.error('Error loading file content:', error);
      return null;
    }
  }

  static async deleteFile(id: string): Promise<void> {
    try {
      const file = await this.getDatabase().files.get(id);
      if (file?.encryptedPath) {
        // Delete the encrypted file from disk
        await EncryptedFileStorage.deleteFile(file.encryptedPath);
      }

      await this.getDatabase().files.delete(id);
    } catch (error) {
      console.error('Error deleting file:', error);
    }
  }

  // Project operations with encryption
  static async createProject(
    userId: string,
    name: string,
    description: string,
    category: string,
    color?: string,
    password?: string
  ): Promise<Project | null> {
    try {
      const projectId = Date.now().toString();
      const now = new Date().toISOString();

      const projectData = {
        id: projectId,
        userId,
        name,
        description,
        category,
        color,
        createdAt: now,
        updatedAt: now
      };

      let encryptedPath = '';

      // Encrypt and store project data if password provided
      if (password) {
        const encryptedProject = await EncryptedProjectStorage.saveProject(
          userId,
          projectId,
          projectData,
          password
        );
        encryptedPath = encryptedProject.encryptedPath;
      }

      const project: Project = {
        ...projectData,
        encryptedPath
      };

      await this.getDatabase().projects.add(project);
      return project;
    } catch (error) {
      console.error('Error creating project:', error);
      return null;
    }
  }

  static async getProjectsByUserId(userId: string): Promise<Project[]> {
    this.checkBrowserEnvironment();
    try {
      return await this.getDatabase().projects.where('userId').equals(userId).reverse().sortBy('updatedAt');
    } catch (error) {
      console.error('Error getting projects:', error);
      return [];
    }
  }

  static async updateProject(id: string, updates: Partial<Project>, password?: string): Promise<void> {
    try {
      const existingProject = await this.getDatabase().projects.get(id);
      if (!existingProject) return;

      // If password provided and project has encrypted data, update encrypted storage
      if (password && existingProject.encryptedPath) {
        await EncryptedProjectStorage.updateProject(
          existingProject.encryptedPath,
          updates,
          password
        );
      }

      await this.getDatabase().projects.update(id, {
        ...updates,
        updatedAt: new Date().toISOString()
      });
    } catch (error) {
      console.error('Error updating project:', error);
    }
  }

  static async deleteProject(id: string): Promise<void> {
    try {
      const project = await this.getDatabase().projects.get(id);
      if (project?.encryptedPath) {
        // Delete the encrypted project from disk
        await EncryptedProjectStorage.deleteProject(project.encryptedPath);
      }

      await this.getDatabase().projects.delete(id);
    } catch (error) {
      console.error('Error deleting project:', error);
    }
  }
}<|MERGE_RESOLUTION|>--- conflicted
+++ resolved
@@ -49,7 +49,6 @@
     this.version(5).stores({
       users: 'id, name, createdAt, securityQuestion',
       conversations: 'id, userId, title, createdAt, updatedAt, pinned, provider',
-<<<<<<< HEAD
       files: 'id, userId, name, type, path, parentId, createdAt, updatedAt',
       projects: 'id, userId, name, category, createdAt, updatedAt'
     });
@@ -64,8 +63,6 @@
     this.version(7).stores({
       users: 'id, name, email, createdAt, securityQuestion',
       conversations: 'id, userId, title, createdAt, updatedAt, pinned, provider',
-=======
->>>>>>> 8a032d83
       files: 'id, userId, name, type, path, parentId, createdAt, updatedAt',
       projects: 'id, userId, name, category, createdAt, updatedAt'
     }).upgrade(async (tx) => {
@@ -191,7 +188,6 @@
     }
   }
 
-<<<<<<< HEAD
   static async verifyUserPasswordByEmail(email: string, password: string): Promise<User | null> {
     try {
       const user = await this.getDatabase().users.where('email').equalsIgnoreCase(email).first();
@@ -204,9 +200,6 @@
       return null;
     }
   }
-
-=======
->>>>>>> 8a032d83
   static async deleteUserByPassword(userId: string, password: string): Promise<boolean> {
     try {
       // Verify password before allowing deletion
@@ -261,11 +254,7 @@
   }
 
   // User operations
-<<<<<<< HEAD
   static async createUser(name: string, email: string, password: string, securityQuestion: string, securityAnswer: string): Promise<User | null> {
-=======
-  static async createUser(name: string, password: string, securityQuestion: string, securityAnswer: string): Promise<User | null> {
->>>>>>> 8a032d83
     this.checkBrowserEnvironment();
     try {
       const existingUser = await this.getDatabase().users.where('name').equalsIgnoreCase(name).first();
@@ -285,10 +274,7 @@
       const user: User = {
         id: Date.now().toString(),
         name: name.trim(),
-<<<<<<< HEAD
         email: email.trim(),
-=======
->>>>>>> 8a032d83
         password: hashedPassword, // Store hashed password
         securityQuestion: securityQuestion.trim(),
         securityAnswer: hashedSecurityAnswer, // Store hashed security answer
@@ -381,7 +367,6 @@
   }
 
   static async verifySecurityAnswer(name: string, securityAnswer: string): Promise<User | null> {
-<<<<<<< HEAD
     try {
       const user = await this.getDatabase().users.where('name').equalsIgnoreCase(name).first();
       if (!user) return null;
@@ -413,39 +398,6 @@
       await this.getDatabase().users.update(user.id, { password: hashedPassword });
       return true;
     } catch (error) {
-=======
-    try {
-      const user = await this.getDatabase().users.where('name').equalsIgnoreCase(name).first();
-      if (!user) return null;
-
-      const hashedAnswer = await EncryptionService.hashPassword(securityAnswer.toLowerCase().trim());
-      const isValidAnswer = hashedAnswer === user.securityAnswer;
-      return isValidAnswer ? user : null;
-    } catch (error) {
-      console.error('Error verifying security answer:', error);
-      return null;
-    }
-  }
-
-  static async resetPassword(name: string, securityAnswer: string, newPassword: string): Promise<boolean> {
-    try {
-      // First verify the security answer
-      const user = await this.verifySecurityAnswer(name, securityAnswer);
-      if (!user) return false;
-
-      // Validate new password strength
-      if (!this.validatePasswordStrength(newPassword)) {
-        throw new Error('New password does not meet security requirements');
-      }
-
-      // Hash the new password
-      const hashedPassword = await EncryptionService.hashPassword(newPassword);
-
-      // Update the user's password
-      await this.getDatabase().users.update(user.id, { password: hashedPassword });
-      return true;
-    } catch (error) {
->>>>>>> 8a032d83
       console.error('Error resetting password:', error);
       return false;
     }
