--- conflicted
+++ resolved
@@ -103,16 +103,9 @@
   const [currentFileId, setCurrentFileId] = useState<string | null>(null);
   const [currentProjectId, setCurrentProjectId] = useState<string | null>(null);
   const [currentFolderId, setCurrentFolderId] = useState<string | null>(null);
-
-  // DeepSecure media type
+  const [settingsModalOpen, setSettingsModalOpen] = useState(false);
   const [deepMediaType, setDeepMediaType] = useState<'image' | 'video' | 'audio'>('image');
 
-<<<<<<< HEAD
-  // Settings modal state
-  const [settingsModalOpen, setSettingsModalOpen] = useState(false);
-
-=======
->>>>>>> 3a6188bc
   // Initialize sidebar state from cookie
   const [sidebarOpen] = useState(() => {
     if (typeof window !== 'undefined') {
@@ -242,24 +235,14 @@
   }
 
   const isProfilePage = pathname === '/profile';
-  const isDeepSecurePage = pathname?.startsWith('/DeepSecureAI');
-<<<<<<< HEAD
   const isWhatsNewPage = pathname === '/whats-new';
-=======
->>>>>>> 3a6188bc
 
   return (
     <ModelContext.Provider value={{ currentModel, currentProvider, onModelChange: handleModelChange, onOpenFilesDialog: handleSeeAllFiles }}>
       <DeepSecureContext.Provider value={{ mediaType: deepMediaType, setMediaType: setDeepMediaType }}>
         <FilePreviewContext.Provider value={{ currentFileId, setCurrentFileId }}>
         <SidebarProvider defaultOpen={sidebarOpen}>
-<<<<<<< HEAD
-          {/* Hide the sidebar for DeepSecureAI page and WhatsNew page specifically */}
-          {!isProfilePage && !isDeepSecurePage && !isWhatsNewPage && (
-=======
-          {/* Hide the sidebar for DeepSecureAI page specifically */}
-          {!isProfilePage && !isDeepSecurePage && (
->>>>>>> 3a6188bc
+          {!isProfilePage && !isWhatsNewPage && (
             <AppSidebar
               onNewChat={handleNewChat}
               onSelectConversation={handleSelectConversation}
@@ -279,11 +262,7 @@
             />
           )}
           <SidebarInset>
-<<<<<<< HEAD
-            {!isProfilePage && !isWhatsNewPage && <Nav showSidebar={!isDeepSecurePage} showMediaSelector={isDeepSecurePage} hideLeftButtons={settingsModalOpen} />}
-=======
-            {!isProfilePage && <Nav showSidebar={!isDeepSecurePage} showMediaSelector={isDeepSecurePage} />}
->>>>>>> 3a6188bc
+            {!isProfilePage && !isWhatsNewPage && <Nav />}
             <Toaster position={"top-center"} richColors />
             <SystemCheck />
             {children}
