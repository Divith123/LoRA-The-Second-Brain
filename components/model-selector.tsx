--- conflicted
+++ resolved
@@ -250,11 +250,7 @@
                 className="flex-1 min-w-[100px]"
               >
                 <Key size={14} className="mr-1" />
-<<<<<<< HEAD
-                API ({openaiModels.slice(0, 4).length + geminiModels.length + groqModels.length + openrouterModels.length})
-=======
                 API ({openaiModels.slice(0, 4).length + geminiModels.slice(0, 3).length + groqModels.length + openrouterModels.length})
->>>>>>> 8a032d83
               </Button>
             </div>
 
@@ -754,11 +750,7 @@
                       </div>
                     ) : (
                       <div className="space-y-2">
-<<<<<<< HEAD
-                        {geminiModels.map((model) => {
-=======
                         {geminiModels.slice(0, 3).map((model) => {
->>>>>>> 8a032d83
                           const isSelected = model.id === currentModel;
 
                           return (
