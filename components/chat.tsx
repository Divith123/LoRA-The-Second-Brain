--- conflicted
+++ resolved
@@ -16,13 +16,8 @@
 import { useQueryClient } from "@tanstack/react-query";
 import { useRouter } from "next/navigation";
 import { useConversation } from "./conversation-context";
-<<<<<<< HEAD
 import { useModel, useFilePreview } from "./app-content";
 import { Pin, MoreVertical, Volume2, Clock, Search, BookOpen, ChevronDown, Pause, Mic, Globe } from "lucide-react";
-=======
-import { useModel } from "./app-content";
-import { Pin, MoreVertical, Volume2, Clock, Search, BookOpen, ChevronDown } from "lucide-react";
->>>>>>> b7a33a49
 import { Button } from "./ui/button";
 import { DropdownMenu, DropdownMenuContent, DropdownMenuItem, DropdownMenuTrigger } from "./ui/dropdown-menu";
 import { Collapsible, CollapsibleContent, CollapsibleTrigger } from "./ui/collapsible";
@@ -30,13 +25,10 @@
 import prettyBytes from "pretty-bytes";
 import jsPDF from "jspdf";
 import { ProviderType } from "@/lib/model-types";
-<<<<<<< HEAD
 import { Switch } from "./ui/switch";
 import { Label } from "./ui/label";
 import { Avatar, AvatarFallback, AvatarImage } from "./ui/avatar";
 import VoiceModal from "./voice-modal";
-=======
->>>>>>> b7a33a49
 
 export const dynamic = "force-dynamic";
 export const maxDuration = 30;
@@ -75,7 +67,6 @@
   const [knowledgeSources, setKnowledgeSources] = useState<Array<{title: string; date: string; content: string}>>([]);
   const currentAudioRef = useRef<HTMLAudioElement | null>(null);
   const [isPlayingTTS, setIsPlayingTTS] = useState(false);
-<<<<<<< HEAD
   const [currentlyPlayingMessageId, setCurrentlyPlayingMessageId] = useState<string | null>(null);
   const [isAudioPaused, setIsAudioPaused] = useState(false);
   const [previewFileId, setPreviewFileId] = useState<string | null>(null);
@@ -162,11 +153,6 @@
       }
     }
   }, []);
-=======
-  const [previewFileId, setPreviewFileId] = useState<string | null>(null);
-  const [thinkingStates, setThinkingStates] = useState<Record<string, boolean>>({});
-  const [knowledgeStates, setKnowledgeStates] = useState<Record<string, boolean>>({});
->>>>>>> b7a33a49
 
   // Helper function to detect and format image URLs and base64 data in text
   const formatMessageWithImages = (content: string): string => {
@@ -192,7 +178,6 @@
     if (existingImages && existingImages.length > 0) {
       return content; // Don't process if already formatted
     }
-<<<<<<< HEAD
 
     // Replace image URLs with markdown image syntax
     formattedContent = formattedContent.replace(imageUrlRegex, (match) => {
@@ -209,24 +194,6 @@
     return formattedContent;
   };
 
-=======
-
-    // Replace image URLs with markdown image syntax
-    formattedContent = formattedContent.replace(imageUrlRegex, (match) => {
-      const altText = "Generated image";
-      return `![${altText}](${match})`;
-    });
-
-    // Replace base64 image data with markdown image syntax
-    formattedContent = formattedContent.replace(base64ImageRegex, (match) => {
-      const altText = "Generated image";
-      return `![${altText}](${match})`;
-    });
-
-    return formattedContent;
-  };
-
->>>>>>> b7a33a49
   // Conversation history retrieval for knowledge base context
   const retrieveRelevantConversationHistory = useCallback(async (
     userId: string,
@@ -337,7 +304,6 @@
   }, []);
 
   // Helper functions for collapsible states
-<<<<<<< HEAD
   const getThinkingState = useCallback((messageId: string) => thinkingStates[messageId] ?? true, [thinkingStates]);
   const setThinkingState = useCallback((messageId: string, expanded: boolean) => {
     setThinkingStates(prev => {
@@ -352,11 +318,6 @@
       }
       return newState;
     });
-=======
-  const getThinkingState = useCallback((messageId: string) => thinkingStates[messageId] ?? false, [thinkingStates]);
-  const setThinkingState = useCallback((messageId: string, expanded: boolean) => {
-    setThinkingStates(prev => ({ ...prev, [messageId]: expanded }));
->>>>>>> b7a33a49
   }, []);
 
   const getKnowledgeState = useCallback((messageId: string) => knowledgeStates[messageId] ?? false, [knowledgeStates]);
@@ -364,7 +325,6 @@
     setKnowledgeStates(prev => ({ ...prev, [messageId]: expanded }));
   }, []);
 
-<<<<<<< HEAD
   // Pre-generate TTS audio for a message
   const preGenerateTTS = useCallback(async (messageId: string, text: string) => {
     if (!text || preGeneratedAudio[messageId] || preGeneratingMessages.has(messageId)) return; // Already generated or currently generating
@@ -375,21 +335,6 @@
     setPreGeneratingMessages(prev => new Set(prev).add(messageId));
 
     try {
-=======
-  // TTS functionality
-  const handleTextToSpeech = useCallback(async (text: string, voice: string = 'Fritz-PlayAI') => {
-    // Strict guard: prevent any multiple calls
-    if (isPlayingTTS || currentAudioRef.current) {
-      console.log('TTS already in progress, ignoring request');
-      return;
-    }
-
-    console.log('Starting TTS for text length:', text.length);
-
-    try {
-      setIsPlayingTTS(true);
-
->>>>>>> b7a33a49
       // Strip markdown formatting for better TTS
       const cleanText = text
         .replace(/!\[.*?\]\(.*?\)/g, '') // Remove images
@@ -403,7 +348,6 @@
         .replace(/\n+/g, ' ') // Replace newlines with spaces
         .trim();
 
-<<<<<<< HEAD
       if (!cleanText || cleanText.length > 10000) {
         console.log('🎵 Skipping pre-generation: text too short or too long');
         return;
@@ -485,119 +429,9 @@
       currentAudioRef.current.pause();
       setIsAudioPaused(true);
       return;
-=======
-      if (!cleanText) {
-        toast.error('No text to speak');
-        setIsPlayingTTS(false);
-        return;
-      }
-
-      if (cleanText.length > 10000) {
-        toast.error('Text is too long for speech generation (max 10,000 characters)');
-        setIsPlayingTTS(false);
-        return;
-      }
-
-      console.log('Generating TTS for text:', cleanText.substring(0, 100) + '...');
-
-      const result = await handleTextToSpeechAction(cleanText, voice, 'wav');
-
-      // Convert base64 to blob and play
-      try {
-        console.log('Converting base64 to audio blob...');
-        const audioData = Uint8Array.from(atob(result.audioData), c => c.charCodeAt(0));
-        console.log('Audio data length:', audioData.length);
-
-        const audioBlob = new Blob([audioData], { type: result.contentType });
-        console.log('Audio blob size:', audioBlob.size, 'type:', audioBlob.type);
-
-        const audioUrl = URL.createObjectURL(audioBlob);
-        console.log('Audio URL created:', audioUrl);
-
-        const audio = new Audio(audioUrl);
-        currentAudioRef.current = audio;
-
-        // Add event listeners for debugging
-        audio.addEventListener('loadstart', () => console.log('Audio load started'));
-        audio.addEventListener('canplay', () => console.log('Audio can play'));
-        audio.addEventListener('error', (e) => {
-          console.error('Audio element error:', e);
-          console.error('Audio error code:', audio.error?.code, 'message:', audio.error?.message);
-          // Only show error if audio hasn't started playing yet
-          if (!audio.currentTime || audio.currentTime === 0) {
-            setIsPlayingTTS(false);
-            currentAudioRef.current = null;
-          }
-        });
-
-        // Try to play with user interaction handling
-        const playPromise = audio.play();
-        if (playPromise !== undefined) {
-          playPromise.then(() => {
-            console.log('Audio started playing successfully');
-          }).catch(error => {
-            console.error('Error playing audio:', error);
-            console.error('Error name:', error.name, 'Error message:', error.message);
-            // Try to play on user interaction if autoplay failed
-            if (error.name === 'NotAllowedError') {
-              console.log('Autoplay blocked, waiting for user interaction');
-              const handleUserInteraction = () => {
-                if (currentAudioRef.current === audio) {
-                  audio.play().then(() => {
-                    console.log('Audio started after user interaction');
-                  }).catch(e => {
-                    console.error('Still failed to play audio after user interaction:', e);
-                    // Only show error if it's not another NotAllowedError and audio hasn't played
-                    if (e.name !== 'NotAllowedError' && (!audio.currentTime || audio.currentTime === 0)) {
-                      toast.error('Failed to play audio after user interaction');
-                    }
-                    setIsPlayingTTS(false);
-                    currentAudioRef.current = null;
-                  });
-                }
-                document.removeEventListener('click', handleUserInteraction);
-                document.removeEventListener('keydown', handleUserInteraction);
-              };
-              document.addEventListener('click', handleUserInteraction);
-              document.addEventListener('keydown', handleUserInteraction);
-            } else {
-              // Only show error if audio hasn't started playing
-              if (!audio.currentTime || audio.currentTime === 0) {
-                toast.error('Failed to play audio');
-              }
-              setIsPlayingTTS(false);
-              currentAudioRef.current = null;
-            }
-          });
-        }
-
-        // Clean up the URL after playing and reset playing state
-        audio.onended = () => {
-          URL.revokeObjectURL(audioUrl);
-          setIsPlayingTTS(false);
-          currentAudioRef.current = null;
-        };
-      } catch (conversionError) {
-        console.error('Error converting audio data:', conversionError);
-        toast.error('Failed to process audio data');
-        setIsPlayingTTS(false);
-        currentAudioRef.current = null;
-      }
-    } catch (error) {
-      console.error('Error generating TTS:', error);
-      const errorMessage = (error as Error).message;
-      if (errorMessage.includes('API key not configured')) {
-        toast.error('Text-to-speech requires Groq API key. Please configure GROQ_API_KEY in your environment.');
-      } else {
-        toast.error(`Failed to generate speech: ${errorMessage}`);
-      }
-      setIsPlayingTTS(false);
-      currentAudioRef.current = null;
->>>>>>> b7a33a49
     }
   }, [isPlayingTTS, currentAudioRef]);
 
-<<<<<<< HEAD
     if (action === 'resume' && currentlyPlayingMessageId === messageId && currentAudioRef.current && currentAudioRef.current.paused) {
       console.log('Resuming audio for message:', messageId);
       currentAudioRef.current.play().catch(error => {
@@ -1156,135 +990,6 @@
               // keep whatever is currently shown; don’t overwrite with empty
               toast.error("Failed to load encrypted conversation");
             }
-=======
-  // Copy functionality
-  const handleCopy = useCallback(async (text?: string) => {
-    if (!text) return;
-    try {
-      if (navigator.clipboard && navigator.clipboard.writeText) {
-        await navigator.clipboard.writeText(text);
-      } else {
-        // fallback
-        const ta = document.createElement('textarea');
-        ta.value = text;
-        document.body.appendChild(ta);
-        ta.select();
-        document.execCommand('copy');
-        document.body.removeChild(ta);
-      }
-      toast.success('Copied to clipboard');
-    } catch (e) {
-      console.error('Copy failed', e);
-      toast.error('Failed to copy');
-    }
-  }, []);
-
-  // PDF export functionality
-  const handleExportPdf = useCallback((assistantText?: string, userText?: string, filename: string = 'deep-research.pdf') => {
-    if (!assistantText) return;
-    try {
-      const doc = new jsPDF({ unit: 'pt', format: 'letter' });
-      const margin = 40;
-      const pageWidth = doc.internal.pageSize.getWidth() - margin * 2;
-      const lineHeight = 16;
-
-      // Header
-      doc.setFont('helvetica', 'bold');
-      doc.setFontSize(18);
-      doc.text('LoRA - Deep Research Chat Export', margin, 60);
-
-      doc.setFontSize(10);
-      doc.setFont('helvetica', 'normal');
-      const modelText = `Model: ${currentModel || 'Unknown'}`;
-      const generatedText = `Generated: ${new Date().toLocaleString()}`;
-      doc.text(modelText, margin, 80);
-      doc.text(generatedText, margin, 96);
-
-      // Divider
-      doc.setDrawColor(200);
-      doc.setLineWidth(0.5);
-      doc.line(margin, 110, margin + pageWidth, 110);
-
-      let cursorY = 130;
-
-      // User section
-      if (userText) {
-        doc.setFont('helvetica', 'bold');
-        doc.setFontSize(12);
-        doc.text('You:', margin, cursorY);
-        cursorY += 18;
-
-        doc.setFont('helvetica', 'normal');
-        doc.setFontSize(11);
-        const userLines = doc.splitTextToSize(String(userText), pageWidth);
-        doc.text(userLines, margin, cursorY);
-        cursorY += userLines.length * lineHeight + 12;
-
-        // subtle divider after user
-        doc.setDrawColor(230);
-        doc.setLineWidth(0.5);
-        doc.line(margin, cursorY, margin + pageWidth, cursorY);
-        cursorY += 16;
-      }
-
-      // Assistant section
-      doc.setFont('helvetica', 'bold');
-      doc.setFontSize(12);
-      doc.text('LoRA:', margin, cursorY);
-      cursorY += 18;
-
-      doc.setFont('helvetica', 'normal');
-      doc.setFontSize(11);
-      const assistantLines = doc.splitTextToSize(String(assistantText), pageWidth);
-
-      // If content exceeds page, handle simple pagination
-      let linesPerPage = Math.floor((doc.internal.pageSize.getHeight() - cursorY - margin) / lineHeight);
-      let start = 0;
-      while (start < assistantLines.length) {
-        const chunk = assistantLines.slice(start, start + linesPerPage);
-        doc.text(chunk, margin, cursorY);
-        start += linesPerPage;
-        if (start < assistantLines.length) {
-          doc.addPage();
-          cursorY = margin;
-          linesPerPage = Math.floor((doc.internal.pageSize.getHeight() - margin * 2) / lineHeight);
-        }
-      }
-
-      doc.save(filename);
-      toast.success('PDF downloaded');
-    } catch (e) {
-      console.error('PDF export failed', e);
-      toast.error('Failed to export PDF');
-    }
-  }, [currentModel]);
-
-  const loadConversation = useCallback(async (conversationId: string) => {
-    try {
-      const conversation = await DatabaseService.getConversationById(conversationId);
-      if (conversation) {
-        if (conversation.encryptedPath && currentUser?.password) {
-          try {
-            const decrypted = await EncryptedConversationStorage.loadConversation(
-              conversation.encryptedPath,
-              currentUser.password
-            );
-            setMessages(decrypted.messages || []);
-            if (!currentModel) onModelChange(decrypted.model || "");
-          } catch (error) {
-            console.error("Failed to decrypt conversation:", error);
-
-            // only fall back if there is real plaintext content
-            const hasPlain = Array.isArray(conversation.messages) && conversation.messages.length > 0;
-            if (hasPlain) {
-              setMessages(conversation.messages);
-              if (!currentModel) onModelChange(conversation.model || "");
-              toast.error("Failed to load encrypted conversation - using unencrypted data");
-            } else {
-              // keep whatever is currently shown; don’t overwrite with empty
-              toast.error("Failed to load encrypted conversation");
-            }
->>>>>>> b7a33a49
           }
         } else {
           setMessages(conversation.messages || []);
@@ -1322,7 +1027,6 @@
     return { think: '', response: content };
   };
 
-<<<<<<< HEAD
   // Helper function to parse streaming content with real-time thinking detection
   const parseStreamingContent = (content: string) => {
     if (!content) return { isThinking: false, thinkContent: '', responseContent: content };
@@ -1362,8 +1066,6 @@
     };
   };
 
-=======
->>>>>>> b7a33a49
   // Load conversations when user changes
   useEffect(() => {
     if (!currentUser) {
@@ -1650,14 +1352,10 @@
       const messagesToSend = fileListText ? [{ role: 'system' as const, content: fileListText }, ...newMessages] : newMessages;
 
       // pass fileIds to RAG-enabled server action (server will run retrieval internally)
-<<<<<<< HEAD
       const result = await continueConversation(messagesToSend, model, currentProvider || 'ollama', { 
         fileIds,
         mode: undefined 
       });
-=======
-      const result = await continueConversation(messagesToSend, model, currentProvider || 'ollama', { fileIds });
->>>>>>> b7a33a49
 
       setIsStreaming(true);
       setIsLoading(true);
@@ -1671,10 +1369,7 @@
       finalAssistantContent = streamingContentRef.current;
 
       setIsStreaming(false);
-<<<<<<< HEAD
       setIsLoading(false);
-=======
->>>>>>> b7a33a49
       setIsGeneratingImage(false);
       setStreamingContent("");
 
@@ -1697,14 +1392,11 @@
           sources: knowledgeSources
         }));
         
-<<<<<<< HEAD
         // TTS pre-generation disabled to prevent excessive API calls
         // const { response } = parseAssistantContent(finalAssistantContent, false);
         // const messageId = `${updated.length - 1}-${response.length}`;
         // preGenerateTTS(messageId, response);
         
-=======
->>>>>>> b7a33a49
         return updated;
       });
 
@@ -1719,10 +1411,7 @@
       console.error("Error in conversation:", error);
       setMessages(newMessages); // drop empty assistant on error
       setIsGeneratingImage(false); // Reset image generation state on error
-<<<<<<< HEAD
       setIsLoading(false); // Reset loading state on error
-=======
->>>>>>> b7a33a49
       toast.error((error as Error).message || "Failed to get AI response");
     }
   };
@@ -1863,11 +1552,7 @@
           const responseMessageId = `${i}-${response.length}`;
           return (
             <div key={messageId} className={cn("mb-4 p-2", m.role === "user" ? "flex justify-end" : "flex justify-start")}>
-<<<<<<< HEAD
               <div className={cn("flex items-start", m.role === "user" ? "flex-row-reverse" : "flex-row")}>
-=======
-              <div className={cn("flex items-start max-w-[80%]", m.role === "user" ? "flex-row-reverse" : "flex-row")}>
->>>>>>> b7a33a49
                 <div
                   className={cn(
                     "flex size-8 shrink-0 select-none items-center justify-center rounded-lg",
@@ -1946,7 +1631,6 @@
                   )}
 
                   {(() => {
-<<<<<<< HEAD
                     const isCurrentlyStreaming = isStreaming && i === messages.length - 1 && m.role === "assistant";
                     const content = isCurrentlyStreaming ? streamingContent : m.content as string;
 
@@ -1981,62 +1665,6 @@
 
                         {/* Show "Thinking..." animation only when streaming and no thinking content yet */}
                         {isCurrentlyStreaming && !think && (
-=======
-                    const content = isStreaming && i === messages.length - 1 && m.role === "assistant"
-                      ? streamingContent
-                      : m.content as string;
-                    const isCurrentlyStreaming = isStreaming && i === messages.length - 1 && m.role === "assistant";
-                    const { think, response } = parseAssistantContent(content, isCurrentlyStreaming);
-                    return (
-                      <>
-                        {think && !isCurrentlyStreaming && (
-                          <Collapsible
-                            open={getThinkingState(messageId)}
-                            onOpenChange={(expanded) => setThinkingState(messageId, expanded)}
-                            className="mb-2"
-                          >
-                            <CollapsibleTrigger className="flex items-center gap-2 text-xs text-muted-foreground hover:text-foreground transition-colors cursor-pointer">
-                              <ChevronDown className={cn("h-3 w-3 transition-transform", getThinkingState(messageId) ? "rotate-180" : "")} />
-                              <span>Thinking</span>
-                            </CollapsibleTrigger>
-                            <CollapsibleContent className="mt-1 p-2 bg-muted/30 rounded text-xs text-muted-foreground whitespace-pre-wrap">
-                              {think}
-                            </CollapsibleContent>
-                          </Collapsible>
-                        )}
-                        {m.role === "assistant" && !isCurrentlyStreaming && (
-                          <Collapsible
-                            open={getKnowledgeState(messageId)}
-                            onOpenChange={(expanded) => setKnowledgeState(messageId, expanded)}
-                            className="mb-2"
-                          >
-                            <CollapsibleTrigger className="flex items-center gap-2 text-xs text-muted-foreground hover:text-foreground transition-colors cursor-pointer">
-                              <ChevronDown className={cn("h-3 w-3 transition-transform", getKnowledgeState(messageId) ? "rotate-180" : "")} />
-                              <span>Knowledge{message.knowledgeSources?.sources?.length ? ` (${message.knowledgeSources.sources.length} sources)` : ""}</span>
-                            </CollapsibleTrigger>
-                            <CollapsibleContent className="mt-1 p-2 bg-muted/30 rounded text-xs text-muted-foreground">
-                              {message.knowledgeSources?.sources?.length ? (
-                                <div className="space-y-2">
-                                  {message.knowledgeSources.sources.map((source, idx) => (
-                                    <div key={idx} className="border-l-2 border-primary/30 pl-2">
-                                      <div className="font-medium text-primary">{source.title}</div>
-                                      <div className="text-xs text-muted-foreground mb-1">{source.date}</div>
-                                      <div className="whitespace-pre-wrap">{source.content}</div>
-                                    </div>
-                                  ))}
-                                </div>
-                              ) : (
-                                <div className="text-muted-foreground italic">
-                                  No relevant knowledge found from previous conversations.
-                                </div>
-                              )}
-                            </CollapsibleContent>
-                          </Collapsible>
-                        )}
-
-                        {/* Show "Thinking..." during streaming */}
-                        {isCurrentlyStreaming && (
->>>>>>> b7a33a49
                           <div className="flex items-center gap-2 text-sm text-muted-foreground mb-2">
                             <div className="animate-spin rounded-full h-4 w-4 border-b-2 border-primary"></div>
                             <span className="italic">Thinking...</span>
@@ -2057,7 +1685,6 @@
                         variant="ghost"
                         size="sm"
                         onClick={() => {
-<<<<<<< HEAD
                           console.log('🎵 Speaker button clicked for messageId:', responseMessageId, 'currentlyPlaying:', currentlyPlayingMessageId, 'isPlaying:', isPlayingTTS, 'isPaused:', isAudioPaused);
                           
                           if (currentlyPlayingMessageId === responseMessageId && isPlayingTTS) {
@@ -2104,30 +1731,6 @@
                         } catch (e) {
                           return false;
                         }
-=======
-                          if (!isPlayingTTS) {
-                            handleTextToSpeech(m.content as string);
-                          }
-                        }}
-                        disabled={isPlayingTTS}
-                        className={cn(
-                          "h-6 w-6 p-0 ml-2 opacity-60 hover:opacity-100",
-                          isPlayingTTS && "opacity-30 cursor-not-allowed pointer-events-none select-none"
-                        )}
-                        title={isPlayingTTS ? "Audio is playing" : "Listen to this message"}
-                      >
-                        <Volume2 className={cn("h-3 w-3", isPlayingTTS && "text-blue-500 animate-pulse")} />
-                      </Button>
-
-                      {/* PDF export only when previous message (user) was deep-research */}
-                      {(() => {
-                        try {
-                          const prev = messages[i - 1] as ExtendedMessage | undefined;
-                          return prev && prev.role === 'user' && prev.mode === 'deep-research';
-                        } catch (e) {
-                          return false;
-                        }
->>>>>>> b7a33a49
                       })() && (
                         <Button
                           variant="ghost"
@@ -2136,11 +1739,7 @@
                           className="h-6 w-6 p-0 ml-1 opacity-60 hover:opacity-100"
                           title="Export this deep research response as PDF"
                         >
-<<<<<<< HEAD
                           <svg viewBox="0 0 24 24" className="h-3 w-3" xmlns="http://www.w3.org/2000/svg" fill="none" stroke="currentColor"><path d="M14 2H6a2 2 0 0 0-2 2v16a2 2 0 0 0 2 2h12a2 2 0 0 0 2-2V8z"/><path d="M14 2v6h6v12H4V4a2 2 0 0 1 2-2h8z"/></svg>
-=======
-                          <svg viewBox="0 0 24 24" className="h-3 w-3" xmlns="http://www.w3.org/2000/svg" fill="none" stroke="currentColor"><path d="M14 2H6a2 2 0 0 0-2 2v16a2 2 0 0 0 2 2h12a2 2 0 0 0 2-2V8z"/><path d="M14 2v6h6"/></svg>
->>>>>>> b7a33a49
                         </Button>
                       )}
 
